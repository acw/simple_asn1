--- conflicted
+++ resolved
@@ -1644,7 +1644,6 @@
     }
 
     #[test]
-<<<<<<< HEAD
     fn openssl_ec_key_test() {
         use ASN1Block::{Sequence, Explicit, Integer, ObjectIdentifier,
           OctetString};
@@ -1684,7 +1683,9 @@
                         1u8.into(), 7u8.into(),
                     ]))))])]),
         );
-=======
+    }
+
+    #[test]
     fn encode_unknowns() {
         fn encode_structure(bufs: &[Vec<u8>]) -> Vec<u8> {
             let mut body = Vec::new();
@@ -1699,6 +1700,5 @@
         let decoded = from_der(&encode_structure(&vec![vec![0]])).unwrap();
         let expected = [ASN1Block::Unknown(ASN1Class::ContextSpecific, true, 0, BigUint::from_u8(0).unwrap(), vec![128, 1, 0])];
         assert_eq!(decoded, expected);
->>>>>>> 924f79f6
     }
 }