--- conflicted
+++ resolved
@@ -1,10 +1,6 @@
 [package]
 name = "simple_asn1"
-<<<<<<< HEAD
 version = "0.5.0"
-=======
-version = "0.4.1"
->>>>>>> 7f836fc3
 authors = ["Adam Wick <awick@uhsure.com>"]
 description = "A simple DER/ASN.1 encoding/decoding library."
 categories = ["encoding"]
